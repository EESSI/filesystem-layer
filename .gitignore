--- conflicted
+++ resolved
@@ -1,7 +1,3 @@
-<<<<<<< HEAD
 build
 hosts
-=======
-hosts
-roles/
->>>>>>> d7179edf
+roles/