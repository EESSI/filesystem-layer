name: Build, test, and release client packages

on:
  push:
    branches:
      - main
    tags:
      - 'v*'
  pull_request:
    branches:
      - main

jobs:

  build-linux-packages:
    runs-on: ubuntu-latest
    steps:
      - name: Checkout
        uses: actions/checkout@v2

      - name: Get the version number for the packages
        id: get_version
        # If this is a tag, use the tag name (e.g. v1.2.3) without v as version number.
        # Otherwise, just use 0.0.
        run: |
          VERSION=0.0
          REF_NAME=${{ github.ref }}
          [[ $REF_NAME == refs/tags/v* ]] && VERSION=${REF_NAME/refs\/tags\/v/}
          echo ::set-output name=version::${VERSION}

      # The next step uses a custom Ansible inventory, and due to that it cannot find
      # the group_vars folder inside the inventory folder. This symlink fixes that.
      - name: Make symlink to group_vars
        run: ln -s inventory/group_vars

      - name: Prepare package source
        uses: roles-ansible/check-ansible-debian-stable-action@master
        with:
          targets: "./prepare-client-packages.yml"
          hosts: "localhost"

# We probably should loop over the set {rpm,deb,osxpkg} to create packages, but
# it will make debugging more annoying.

      - name: Build RPM package
        uses: bpicode/github-action-fpm@master
        with:
          fpm_args: "etc"
          fpm_opts: "--debug -n cvmfs-config-eessi -v ${{ steps.get_version.outputs.version }} -t rpm -a all -s dir -C ./package --description 'CVMFS configuration package for EESSI.'"

      - name: Build Deb package
        uses: bpicode/github-action-fpm@master
        with:
          fpm_args: "etc"
          fpm_opts: "--debug -n cvmfs-config-eessi -v ${{ steps.get_version.outputs.version }} -t deb -a all -s dir -C ./package --description 'CVMFS configuration package for EESSI.'"

      - name: Build tar package
        uses: bpicode/github-action-fpm@master
        with:
          fpm_args: "etc"
          fpm_opts: "--debug -n cvmfs-config-eessi-${{ steps.get_version.outputs.version }} -t tar -a all -s dir -C ./package --description 'CVMFS configuration package for EESSI.'"

      - name: Upload packages as build artifacts
        uses: actions/upload-artifact@v2
        with:
          name: linux_packages
          path: cvmfs-config-eessi*

#  build-macos-package:
#    runs-on: macos-latest
#    steps:
#      - name: Checkout
#        uses: actions/checkout@v2
#
#      - name: Get the version number for the packages
#        id: get_version
#        # If this is a tag, use the tag name (e.g. v1.2.3) without v as version number.
#        # Otherwise, just use 0.0.
#        run: |
#          VERSION=0.0
#          REF_NAME=${{ github.ref }}
#          [[ $REF_NAME == refs/tags/v* ]] && VERSION=${REF_NAME/refs\/tags\/v/}
#          echo ::set-output name=version::${VERSION}
#
#      # The next step uses a custom Ansible inventory, and due to that it cannot find
#      # the group_vars folder inside the inventory folder. This symlink fixes that.
#      - name: Make symlink to group_vars
#        run: ln -s inventory/group_vars
#
#      - name: Install Ansible
#        run: pip3 install ansible
#
#      - name: Prepare package source
#        run: ansible-playbook --connection=local ./prepare-client-packages.yml
#
#      - name: Install dependencies
#        run: brew install gnu-tar
#
#      - name: Install fpm
#        run: gem install --no-document fpm
#
#      - name: Build package
#        run: "fpm --debug -n cvmfs-config-eessi -v ${{ steps.get_version.outputs.version }} -t osxpkg -a all -s dir -C ./package --description 'CVMFS configuration package for EESSI.' etc"
#
#      - name: Find filename of generated package
#        id: find_filename
#        shell: bash
#        run: |
#          pkgfile="$(ls -1 cvmfs-config-eessi*.pkg)"
#          echo ::set-output name=pkgfile::${pkgfile}
#
#      - name: Upload macOS package as artifact
#        uses: actions/upload-artifact@v2
#        with:
#          name: macos_package
#          path: ${{ steps.find_filename.outputs.pkgfile }}

  test-deb-package:
    needs: build-linux-packages
    runs-on: ubuntu-latest
    steps:
      - name: Install CVMFS dependencies
        run: sudo apt-get install lsb-release

      - name: Download and install CVMFS client
        run: wget https://ecsft.cern.ch/dist/cvmfs/cvmfs-release/cvmfs-release-latest_all.deb && sudo dpkg -i cvmfs-release-latest_all.deb

      - name: Install CVMFS client
        run: sudo apt-get update && sudo apt-get install cvmfs

      - name: Download cvmfs-config-eessi package
        uses: actions/download-artifact@v2
        with:
          name: linux_packages

      - name: Find filename of package
        id: find_filename
        shell: bash
        run: |
          debfile="$(find . -name cvmfs-config-eessi*.deb)"
          echo ::set-output name=debfile::${debfile}

      - name: Install package
        run: sudo dpkg -i ./${{ steps.find_filename.outputs.debfile }}

      - name: Add local CVMFS configuration (/etc/cvmfs/default.local)
        run: echo "CVMFS_CLIENT_PROFILE=single" | sudo tee /etc/cvmfs/default.local

      - name: Mount the repositories
        run: sudo cvmfs_config setup

      - name: Test repository access
        run: ls /cvmfs/pilot.eessi-hpc.org/

  test-rpm-package:
    needs: build-linux-packages
    runs-on: ubuntu-latest
    container: 
      image: centos:centos7
      options: --device /dev/fuse --privileged

    steps:
      - name: Download and install CVMFS client
        run: yum install -y https://ecsft.cern.ch/dist/cvmfs/cvmfs-release/cvmfs-release-latest.noarch.rpm

      - name: Install CVMFS client
        run: yum install -y cvmfs

      - name: Download cvmfs-config-eessi package
        uses: actions/download-artifact@v2
        with:
          name: linux_packages

      - name: Find filename of package
        id: find_filename
        shell: bash
        run: |
          rpmfile="$(find . -name cvmfs-config-eessi*.rpm)"
          echo ::set-output name=rpmfile::${rpmfile}

      - name: Install package
        run: rpm -i ./${{ steps.find_filename.outputs.rpmfile }}

      - name: Add local CVMFS configuration (/etc/cvmfs/default.local)
        run: echo "CVMFS_CLIENT_PROFILE=single" | tee /etc/cvmfs/default.local

      - name: Mount the repositories
        #run: cvmfs_config setup
        run: mkdir -p /cvmfs/pilot.eessi-hpc.org && mount -t cvmfs pilot.eessi-hpc.org /cvmfs/pilot.eessi-hpc.org

      - name: Test repository access
        run: ls /cvmfs/pilot.eessi-hpc.org/

  test-tar-package:
    needs: build-linux-packages
    runs-on: ubuntu-latest
    steps:
      - name: Install CVMFS dependencies
        run: sudo apt-get install lsb-release

      - name: Download and install CVMFS client
        run: wget https://ecsft.cern.ch/dist/cvmfs/cvmfs-release/cvmfs-release-latest_all.deb && sudo dpkg -i cvmfs-release-latest_all.deb

      - name: Install CVMFS client
        run: sudo apt-get update && sudo apt-get install cvmfs

      - name: Download cvmfs-config-eessi package
        uses: actions/download-artifact@v2
        with:
          name: linux_packages

      - name: Find filename of package
        id: find_filename
        shell: bash
        run: |
          tarfile="$(find . -name cvmfs-config-eessi*.tar)"
          echo ::set-output name=tarfile::${tarfile}

      - name: Install package
        run: sudo tar -C / -xf ./${{ steps.find_filename.outputs.tarfile }}

      - name: Add local CVMFS configuration (/etc/cvmfs/default.local)
        run: echo "CVMFS_CLIENT_PROFILE=single" | sudo tee /etc/cvmfs/default.local

      - name: Mount the repositories
        run: sudo cvmfs_config setup

      - name: Test repository access
        run: ls /cvmfs/pilot.eessi-hpc.org/

#  test-macos-package:
#    needs: build-macos-package
#    runs-on: macos-10.15
#    steps:
#      - name: Install OSXFUSE
#        run: brew install --cask macfuse
#
#      - name: Download and install CVMFS client
#        run: wget https://ecsft.cern.ch/dist/cvmfs/cvmfs-release/cvmfs-latest.pkg && sudo installer -target / -pkg cvmfs-latest.pkg
#
#      - name: Download cvmfs-config-eessi package
#        uses: actions/download-artifact@v2
#        with:
#          name: macos_package
#
#      - name: Find filename of package
#        id: find_filename
#        shell: bash
#        run: |
#          pkgfile="$(find . -name cvmfs-config-eessi*.pkg)"
#          echo ::set-output name=pkgfile::${pkgfile}
#
#      - name: Install package
#        run: sudo installer -target / -pkg ./${{ steps.find_filename.outputs.pkgfile }}
#
#      - name: Add local CVMFS configuration (/etc/cvmfs/default.local)
#        run: echo "CVMFS_CLIENT_PROFILE=single" | sudo tee /etc/cvmfs/default.local
#
#      - name: Mount the repositories
#        run: sudo mkdir -p /Users/Shared/cvmfs/pilot.eessi-hpc.org && sudo mount -t cvmfs pilot.eessi-hpc.org /Users/Shared/cvmfs/pilot.eessi-hpc.org
#
#      - name: Test repository access
#        run: ls /Users/Shared/cvmfs/pilot.eessi-hpc.org/

  release:
    #needs: [build-linux-packages, build-macos-package, test-deb-package, test-rpm-package, test-macos-package, test-tar-package]
<<<<<<< HEAD
    needs: [build-linux-packages, test-deb-package, test-rpm-package, test-tar-package]
=======
    needs: [build-linux-packages, build-macos-package, test-deb-package, test-rpm-package, test-tar-package]
>>>>>>> 0e1df858
    if: startsWith(github.ref, 'refs/tags/')
    runs-on: ubuntu-latest
    steps:
      - name: Checkout
        uses: actions/checkout@v2

      - name: Find release version in tag
        id: find_version
        run: |
          echo ::set-output name=version::${GITHUB_REF#refs/tags/}

      - uses: actions/download-artifact@v2
        with:
          path: ./build_artifacts

      - name: Find filenames of downloaded packages
        id: find_filenames
        shell: bash
        run: |
          ls -1 -R .
          echo ::set-output name=package_filenames::$(find ./build_artifacts -name cvmfs-config-eessi*)

      - uses: meeDamian/github-release@2.0
        with:
          token: ${{ secrets.GITHUB_TOKEN }}
          tag: ${{ steps.find_version.outputs.version }}
          name: Filesystem Layer ${{ steps.find_version.outputs.version }}
          body: >
            Filesystem Layer release ${{ steps.find_version.outputs.version }}
          files: ${{ steps.find_filenames.outputs.package_filenames }}
          gzip: false

  release-latest:
    needs: [release] # only run when the previous step (the actual release) was successful
    if: startsWith(github.ref, 'refs/tags/')
    runs-on: ubuntu-latest
    steps:
      - name: Checkout
        uses: actions/checkout@v2

      - uses: actions/download-artifact@v2
        with:
          path: ./build_artifacts

      - name: Find release version in tag
        id: find_version
        run: |
          echo ::set-output name=version::${GITHUB_REF#refs/tags/}

      - name: Find filenames of downloaded packages and rename them to latest
        id: find_filenames
        shell: bash
        run: |
          sudo apt-get install rename
          rename "s/([0-9]+.[0-9]+.[0-9]+)(-[0-9]+)?/latest/g" $(find ./build_artifacts -name cvmfs-config-eessi*)
          ls -1 -R ./build_artifacts
          echo ::set-output name=package_filenames::$(find ./build_artifacts -name cvmfs-config-eessi*latest*)

      - name: Delete any previous tag/release named "latest"
        uses: dev-drprasad/delete-tag-and-release@v0.1.3
        with:
          delete_release: true # default: false
          tag_name: latest
        env:
          GITHUB_TOKEN: ${{ secrets.GITHUB_TOKEN }}

      - uses: meeDamian/github-release@2.0
        with:
          token: ${{ secrets.GITHUB_TOKEN }}
          tag: latest
          name: Filesystem Layer latest release
          body: |
            Filesystem Layer release ${{ steps.find_version.outputs.version }} (see: https://github.com/${{github.repository}}/releases/tag/${{ steps.find_version.outputs.version }})

            This `latest` tag is a moving tag that is updated automatically for each release, and provides easy access to the latest `cvmfs-config-eessi` packages.
          files: ${{ steps.find_filenames.outputs.package_filenames }}
          gzip: false<|MERGE_RESOLUTION|>--- conflicted
+++ resolved
@@ -264,11 +264,7 @@
 
   release:
     #needs: [build-linux-packages, build-macos-package, test-deb-package, test-rpm-package, test-macos-package, test-tar-package]
-<<<<<<< HEAD
     needs: [build-linux-packages, test-deb-package, test-rpm-package, test-tar-package]
-=======
-    needs: [build-linux-packages, build-macos-package, test-deb-package, test-rpm-package, test-tar-package]
->>>>>>> 0e1df858
     if: startsWith(github.ref, 'refs/tags/')
     runs-on: ubuntu-latest
     steps:
