name: Build and publish EESSI container images
on:
  push:
    branches:
      - main
    paths:
      - containers/Dockerfile.EESSI-*
      - containers/build-or-download-cvmfs-*.sh

  pull_request:
    branches:
      - main
    paths:
      - containers/Dockerfile.EESSI-*
      - containers/build-or-download-cvmfs-rpm.sh

  # also rebuild the containers for new releases of filesystem-layer:
  # this often means that we have a new CVMFS configuration package
  release:
    types: [published]
 
jobs:
  build_and_publish:
    name: Build and publish image
<<<<<<< HEAD
    runs-on: ubuntu-latest
    timeout-minutes: 720
=======
    runs-on: self-hosted
>>>>>>> cb3c1c62
    permissions:
      packages: write
      contents: read
    strategy:
      matrix:
        tag: ['client-pilot:centos7', 'build-node:debian10']
        platform: [amd64, arm64, ppc64le]

    steps:
      - name: Check out the repo
        uses: actions/checkout@v2

      - name: Set up QEMU
        uses: docker/setup-qemu-action@v1

      - name: Set up Docker Buildx
        uses: docker/setup-buildx-action@v1

      - name: Cache Docker layers
        uses: actions/cache@v2
        with:
          path: /tmp/.buildx-cache
          key: ${{ runner.os }}-buildx-${{ matrix.platform }}-${{ matrix.tag }}
          restore-keys: |
            ${{ runner.os }}-buildx-${{ matrix.platform }}-${{ matrix.tag }}

      - name: Login to GitHub Container Registry
        if: github.event_name != 'pull_request'
        uses: docker/login-action@v1 
        with:
          registry: ghcr.io
          username: ${{ github.repository_owner }}
          password: ${{ secrets.GITHUB_TOKEN }}

      - name: Convert and store repository owner in lowercase, replace colon in tag names by hyphen
        run: |
          echo REPOSITORY_OWNER=$(echo ${{ github.repository_owner }} | tr '[:upper:]' '[:lower:]') >> $GITHUB_ENV
          tag=${{ matrix.tag }}
          echo DOCKERFILE=Dockerfile.EESSI-${tag//:/-} >> $GITHUB_ENV

      - name: Build and push to GitHub Packages
        uses: docker/build-push-action@v2
        with:
          tags: ghcr.io/${{ env.REPOSITORY_OWNER }}/${{ matrix.tag }}-${{ matrix.platform }}
          file: containers/${{ env.DOCKERFILE }}
          platforms: linux/${{ matrix.platform }}
          push: ${{ github.event_name != 'pull_request' }}
          cache-from: type=local,src=/tmp/.buildx-cache
          cache-to: type=local,dest=/tmp/.buildx-cache-new

      - name: Move cache
        run: |
          rm -rf /tmp/.buildx-cache
          mv /tmp/.buildx-cache-new /tmp/.buildx-cache

  create_manifest:
    name: Create the Docker manifest
    needs: build_and_publish
    runs-on: ubuntu-latest
    permissions:
      packages: write
      contents: read
    strategy:
      matrix:
        tag: ['client-pilot:centos7', 'build-node:debian10']
    steps:
      - name: Login to GitHub Container Registry
        if: github.event_name != 'pull_request'
        uses: docker/login-action@v1
        with:
          registry: ghcr.io
          username: ${{ github.repository_owner }}
          password: ${{ secrets.GITHUB_TOKEN }}

      - name: Convert and store repository owner in lowercase
        run: |
          echo REPOSITORY_OWNER=$(echo ${{ github.repository_owner }} | tr '[:upper:]' '[:lower:]') >> $GITHUB_ENV

      - name: Run docker manifest
        if: github.event_name != 'pull_request'
        run: |
          docker manifest create \
            ghcr.io/${{ env.REPOSITORY_OWNER }}/${{ matrix.tag }} \
            --amend ghcr.io/${{ env.REPOSITORY_OWNER }}/${{ matrix.tag }}-amd64 \
            --amend ghcr.io/${{ env.REPOSITORY_OWNER }}/${{ matrix.tag }}-arm64 \
            --amend ghcr.io/${{ env.REPOSITORY_OWNER }}/${{ matrix.tag }}-ppc64le

      - name: Push manifest
        if: github.event_name != 'pull_request'
        run: docker manifest push ghcr.io/${{ env.REPOSITORY_OWNER }}/${{ matrix.tag }}<|MERGE_RESOLUTION|>--- conflicted
+++ resolved
@@ -22,12 +22,8 @@
 jobs:
   build_and_publish:
     name: Build and publish image
-<<<<<<< HEAD
-    runs-on: ubuntu-latest
+    runs-on: self-hosted
     timeout-minutes: 720
-=======
-    runs-on: self-hosted
->>>>>>> cb3c1c62
     permissions:
       packages: write
       contents: read
