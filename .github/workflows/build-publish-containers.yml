--- conflicted
+++ resolved
@@ -19,12 +19,9 @@
   release:
     types: [published]
 
-<<<<<<< HEAD
-=======
 # Declare default permissions as read only.
 permissions: read-all
 
->>>>>>> f01acd16
 jobs:
   build_and_publish:
     name: Build and publish image
@@ -35,13 +32,8 @@
       contents: read
     strategy:
       matrix:
-<<<<<<< HEAD
-        tag: ['client-pilot:centos7', 'build-node:debian10']
-        platform: [amd64, arm64, ppc64le, riscv64]
-=======
         tag: ['client:centos7', 'build-node:debian11']
-        platform: [amd64, arm64, ppc64le]
->>>>>>> f01acd16
+        platform: [amd64, arm64, riscv64]
 
     steps:
       - name: Check out the repo
@@ -116,19 +108,10 @@
       - name: Create the final image using  "docker buildx imagetools create"
         if: github.event_name != 'pull_request'
         run: |
-<<<<<<< HEAD
-          docker manifest create \
-            ghcr.io/${{ env.REPOSITORY_OWNER }}/${{ matrix.tag }} \
-            --amend ghcr.io/${{ env.REPOSITORY_OWNER }}/${{ matrix.tag }}-amd64 \
-            --amend ghcr.io/${{ env.REPOSITORY_OWNER }}/${{ matrix.tag }}-arm64 \
-            --amend ghcr.io/${{ env.REPOSITORY_OWNER }}/${{ matrix.tag }}-ppc64le \
-            --amend ghcr.io/${{ env.REPOSITORY_OWNER }}/${{ matrix.tag }}-riscv64
-=======
           docker buildx imagetools create -t ghcr.io/${{ env.REPOSITORY_OWNER }}/${{ matrix.tag }} \
             ghcr.io/${{ env.REPOSITORY_OWNER }}/${{ matrix.tag }}-amd64 \
             ghcr.io/${{ env.REPOSITORY_OWNER }}/${{ matrix.tag }}-arm64 \
-            ghcr.io/${{ env.REPOSITORY_OWNER }}/${{ matrix.tag }}-ppc64le
->>>>>>> f01acd16
+            ghcr.io/${{ env.REPOSITORY_OWNER }}/${{ matrix.tag }}-riscv64
 
       - name: Inspect the final image
         if: github.event_name != 'pull_request'
