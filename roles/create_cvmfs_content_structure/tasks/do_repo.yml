# Create specified files and symlinks in the CVMFS repository {{ cvmfs_repo }}.
---

- name: "Include the vars file for {{ cvmfs_repo }}"
  ansible.builtin.include_vars: "{{ cvmfs_repo }}.yml"

- name: Start transaction
  ansible.builtin.command:
    cmd: "cvmfs_server transaction {{ cvmfs_repo }}"
    creates: "/var/spool/cvmfs/{{ cvmfs_repo }}/in_transaction.lock"
  when: create_cvmfs_content_structure_start_transaction

- name: Apply changes to CVMFS repository, if there are any
  block:
<<<<<<< HEAD
    - name: "Create symlinks"
      ansible.builtin.file:
        path: "/cvmfs/{{ cvmfs_repo }}/{{ item }}"
        src: "{{ symlinks[item] }}"
        state: link
        force: true
      with_items: "{{ symlinks }}"
      register: create_symlinks

    - name: "Copy files"
      ansible.builtin.copy:
        src: "{{ item.name }}"
        dest: "/cvmfs/{{ cvmfs_repo }}/{{ item.dest }}"
        mode: "{{ item.mode }}"
      with_items: "{{ files }}"
      register: create_files

    - name: Publish transaction
      ansible.builtin.command:
        cmd: "cvmfs_server publish {{ cvmfs_repo }}"
        removes: "/var/spool/cvmfs/{{ cvmfs_repo }}/in_transaction.lock"
      when:
        - create_cvmfs_content_structure_start_transaction
        - create_cvmfs_content_structure_publish_transaction
        - create_symlinks.changed or create_files.changed
      register: publish

    - name: Abort transaction
      ansible.builtin.command:
        cmd: "cvmfs_server abort {{ cvmfs_repo }}"
        removes: "/var/spool/cvmfs/{{ cvmfs_repo }}/in_transaction.lock"
      when: publish is skipped

  rescue:
    - name: Abort transaction
      ansible.builtin.command:
        cmd: "cvmfs_server abort {{ cvmfs_repo }}"
        removes: "/var/spool/cvmfs/{{ cvmfs_repo }}/in_transaction.lock"
      when:
        - create_cvmfs_content_structure_start_transaction
        - create_cvmfs_content_structure_abort_transaction_on_failures
=======
  - name: "Create directories"
    ansible.builtin.file:
      path: "/cvmfs/{{ cvmfs_repo }}/{{ item.name }}"
      state: directory
      mode: "{{ item.mode }}"
    with_items: "{{ directories }}"
    register: create_directories

  - name: "Create symlinks"
    ansible.builtin.file:
      path: "/cvmfs/{{ cvmfs_repo }}/{{ item }}"
      src: "{{ symlinks[item] }}"
      state: link
      force: true
    with_items: "{{ symlinks }}"
    register: create_symlinks

  - name: "Copy files"
    ansible.builtin.copy:
      src: "{{ item.name }}"
      dest: "/cvmfs/{{ cvmfs_repo }}/{{ item.dest }}"
      mode: "{{ item.mode }}"
    with_items: "{{ files }}"
    register: create_files

  - name: Publish transaction
    ansible.builtin.command: "cvmfs_server publish {{ cvmfs_repo }}"
    when:
      - cvmfs_start_transaction
      - cvmfs_publish_transaction
      - create_symlinks.changed or create_files.changed
    register: publish

  - name: Abort transaction
    ansible.builtin.command: "cvmfs_server abort {{ cvmfs_repo }}"
    when: publish is skipped

  rescue:
    - name: Abort transaction
      ansible.builtin.command: "cvmfs_server abort -f {{ cvmfs_repo }}"
      when: cvmfs_start_transaction and cvmfs_abort_transaction_on_failures
>>>>>>> 81295af5

    - name: Exit because of failure
      ansible.builtin.fail:
        msg: "Task {{ ansible_failed_task }} failed, with result {{ ansible_failed_result }}."<|MERGE_RESOLUTION|>--- conflicted
+++ resolved
@@ -12,7 +12,14 @@
 
 - name: Apply changes to CVMFS repository, if there are any
   block:
-<<<<<<< HEAD
+    - name: "Create directories"
+      ansible.builtin.file:
+        path: "/cvmfs/{{ cvmfs_repo }}/{{ item.name }}"
+        state: directory
+        mode: "{{ item.mode }}"
+      with_items: "{{ directories }}"
+      register: create_directories
+
     - name: "Create symlinks"
       ansible.builtin.file:
         path: "/cvmfs/{{ cvmfs_repo }}/{{ item }}"
@@ -54,49 +61,6 @@
       when:
         - create_cvmfs_content_structure_start_transaction
         - create_cvmfs_content_structure_abort_transaction_on_failures
-=======
-  - name: "Create directories"
-    ansible.builtin.file:
-      path: "/cvmfs/{{ cvmfs_repo }}/{{ item.name }}"
-      state: directory
-      mode: "{{ item.mode }}"
-    with_items: "{{ directories }}"
-    register: create_directories
-
-  - name: "Create symlinks"
-    ansible.builtin.file:
-      path: "/cvmfs/{{ cvmfs_repo }}/{{ item }}"
-      src: "{{ symlinks[item] }}"
-      state: link
-      force: true
-    with_items: "{{ symlinks }}"
-    register: create_symlinks
-
-  - name: "Copy files"
-    ansible.builtin.copy:
-      src: "{{ item.name }}"
-      dest: "/cvmfs/{{ cvmfs_repo }}/{{ item.dest }}"
-      mode: "{{ item.mode }}"
-    with_items: "{{ files }}"
-    register: create_files
-
-  - name: Publish transaction
-    ansible.builtin.command: "cvmfs_server publish {{ cvmfs_repo }}"
-    when:
-      - cvmfs_start_transaction
-      - cvmfs_publish_transaction
-      - create_symlinks.changed or create_files.changed
-    register: publish
-
-  - name: Abort transaction
-    ansible.builtin.command: "cvmfs_server abort {{ cvmfs_repo }}"
-    when: publish is skipped
-
-  rescue:
-    - name: Abort transaction
-      ansible.builtin.command: "cvmfs_server abort -f {{ cvmfs_repo }}"
-      when: cvmfs_start_transaction and cvmfs_abort_transaction_on_failures
->>>>>>> 81295af5
 
     - name: Exit because of failure
       ansible.builtin.fail:
