---
# vars file for eessi project

# Automatically configure EESSI CVMFS repos.
eessi_cvmfs_repos_enabled: true

# Email address for the project.
eessi_email: support@eessi.io

#
# Defaults for eessi.io repos.
#

# We do not use a config repo anymore.
eessi_cvmfs_config_repo: {}

# Public keys for the repositories, which you can find on the Stratum 0 at:
# /etc/cvmfs/keys/*.pub
# Note: you first have to run the stratum0.yml playbook once to generate the repositories and keys.
eessi_cvmfs_keys:
  - path: /etc/cvmfs/keys/eessi.io/software.eessi.io.pub
    key: |
      -----BEGIN PUBLIC KEY-----
      MIIBIjANBgkqhkiG9w0BAQEFAAOCAQ8AMIIBCgKCAQEAx/MGKNYeXgAzNGRmyy6c
      AHPzXOfA+MPEdDsYNxz4FWCq24HqwDGCdrGFWuAPPnocumMpVqU6G4nhjYNEf7HY
      VBXub9sAS7cl7jycN+n82A7hgoZqkTlRpBTCv30zAII7MsCfSakxXx5PLIWFe10i
      8Cs7heb2ZAdDXPCJE1CQMnhknAu1ucKfZz5mB6DP6pGiH30rGyFiEH7M5HsfiA9T
      VkfWMPmd10YmboA9GsNhng8SWoWX8rMDIupAmtYTxiS3bdslrAa7hThpymtx6Jcb
      ZhEaIPp0ACctyk4+B6ZXnZX0HHtqqpyP6mo2QMMc6fQI9RlvO9hboqoESza5FzJ5
      FQIDAQAB
      -----END PUBLIC KEY-----

# URLs for all the Stratum 1 servers.
eessi_cvmfs_server_urls:
  - domain: eessi.io
    use_geoapi: true
    urls:
      - "http://aws-eu-central-s1.eessi.science/cvmfs/@fqrn@"
      - "http://azure-us-east-s1.eessi.science/cvmfs/@fqrn@"

# Configuration of all the repositories.
eessi_cvmfs_repositories:
  - repository: software.eessi.io
    stratum0: rug-nl-s0.eessi.science
    owner: "{{ cvmfs_repo_owner | default('root') }}"
    key_dir: /etc/cvmfs/keys/eessi.io
    server_options:
      - CVMFS_AUTO_GC=false
      - CVMFS_AUTO_TAG_TIMESPAN="30 days ago"
      - CVMFS_GARBAGE_COLLECTION=true
    client_options: []
    use_for_ci: false
<<<<<<< HEAD
    description: "Repository that contains the EESSI software stacks."
=======
    description: Repository containing pilot versions of the EESSI software stack.
  - repository: data.eessi-hpc.org
    stratum0: rug-nl.stratum0.cvmfs.eessi-infra.org
    owner: "{{ cvmfs_repo_owner | default('root') }}"
    key_dir: /etc/cvmfs/keys/eessi-hpc.org
    server_options:
      - CVMFS_AUTO_GC=false
      - CVMFS_AUTO_TAG_TIMESPAN="30 days ago"
      - CVMFS_GARBAGE_COLLECTION=true
    client_options: []
    use_for_ci: false
    description: "Data files used for applications available in the EESSI stack."
  - repository: ci.eessi-hpc.org
    stratum0: rug-nl.stratum0.cvmfs.eessi-infra.org
    owner: "{{ cvmfs_repo_owner | default('root') }}"
    key_dir: /etc/cvmfs/keys/eessi-hpc.org
    server_options:
      - CVMFS_AUTO_GC=false
      - CVMFS_GARBAGE_COLLECTION=true
    client_options: []
    use_for_ci: true
    description: "Small-sized repository used for CI purposes."

# Meta information for CVMFS Stratum servers
cvmfs_server_meta_administrator: "EESSI CVMFS Administrators"
cvmfs_server_meta_email: "{{ eessi_email }}"
cvmfs_server_meta_organisation: "EESSI"
cvmfs_server_meta_custom:
  _comment: "See https://eessi.io/docs/ for more information about the EESSI repository."
cvmfs_server_meta_website: "https://eessi.io"
>>>>>>> acd17127

# Override all the Galaxy defaults by our EESSI defaults.
# This is required, beucase the galaxy_* variables are used inside the Ansible tasks.
galaxy_cvmfs_config_repo: "{{ eessi_cvmfs_config_repo }}"
galaxy_cvmfs_keys: "{{ eessi_cvmfs_keys }}"
galaxy_cvmfs_server_urls: "{{ eessi_cvmfs_server_urls }}"
galaxy_cvmfs_repositories: "{{ eessi_cvmfs_repositories }}"
galaxy_cvmfs_repos_enabled: "{{ eessi_cvmfs_repos_enabled }}"<|MERGE_RESOLUTION|>--- conflicted
+++ resolved
@@ -50,31 +50,7 @@
       - CVMFS_GARBAGE_COLLECTION=true
     client_options: []
     use_for_ci: false
-<<<<<<< HEAD
     description: "Repository that contains the EESSI software stacks."
-=======
-    description: Repository containing pilot versions of the EESSI software stack.
-  - repository: data.eessi-hpc.org
-    stratum0: rug-nl.stratum0.cvmfs.eessi-infra.org
-    owner: "{{ cvmfs_repo_owner | default('root') }}"
-    key_dir: /etc/cvmfs/keys/eessi-hpc.org
-    server_options:
-      - CVMFS_AUTO_GC=false
-      - CVMFS_AUTO_TAG_TIMESPAN="30 days ago"
-      - CVMFS_GARBAGE_COLLECTION=true
-    client_options: []
-    use_for_ci: false
-    description: "Data files used for applications available in the EESSI stack."
-  - repository: ci.eessi-hpc.org
-    stratum0: rug-nl.stratum0.cvmfs.eessi-infra.org
-    owner: "{{ cvmfs_repo_owner | default('root') }}"
-    key_dir: /etc/cvmfs/keys/eessi-hpc.org
-    server_options:
-      - CVMFS_AUTO_GC=false
-      - CVMFS_GARBAGE_COLLECTION=true
-    client_options: []
-    use_for_ci: true
-    description: "Small-sized repository used for CI purposes."
 
 # Meta information for CVMFS Stratum servers
 cvmfs_server_meta_administrator: "EESSI CVMFS Administrators"
@@ -83,7 +59,6 @@
 cvmfs_server_meta_custom:
   _comment: "See https://eessi.io/docs/ for more information about the EESSI repository."
 cvmfs_server_meta_website: "https://eessi.io"
->>>>>>> acd17127
 
 # Override all the Galaxy defaults by our EESSI defaults.
 # This is required, beucase the galaxy_* variables are used inside the Ansible tasks.
