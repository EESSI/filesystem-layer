---
# vars file for eessi project

# Automatically configure EESSI CVMFS repos.
eessi_cvmfs_repos_enabled: true

# Email address for the project.
eessi_email: eessi@list.rug.nl

#
# Defaults for eessi-hpc.org repos.
#

# We do not use a config repo anymore.
eessi_cvmfs_config_repo: {}

# Public keys for the repositories, which you can find on the Stratum 0 at:
# /etc/cvmfs/keys/*.pub
# Note: you first have to run the stratum0.yml playbook once to generate the repositories and keys.
eessi_cvmfs_keys:
  - path: /etc/cvmfs/keys/eessi-hpc.org/cvmfs-config.eessi-hpc.org.pub
    key: |
     -----BEGIN PUBLIC KEY-----
     MIIBIjANBgkqhkiG9w0BAQEFAAOCAQ8AMIIBCgKCAQEAqoTBc/Eksr9ECEOoCzHA
     F20UjePR7mJyWB13eTBXnjq7PLKKilfk2llLKetPIRMEmbvp97NiQ9ALe/tiGDzT
     1Wg82Mf9oO4DNQYrTfE/MP5inIrMtSv1WnYJYV4Bgm24s8IhHXytIf1D4qt0x1v5
     0yRui0dwaZrErWKRKufbJ6ehmEDHuVSEAujrORyig/jYFKVyTaCsXnmwFDJmX2Uw
     RGCaf0M9ZLYs9t/SWA0s08rle5kH82hgBsIvUr7PLT7hbU407VK6+Y02tuxbI0JR
     +hCt494UsFs3tchmTebpK+x3pVRXybQ66Qm1mQiaz+2VbUJdQEov4RCC5PcOmOOk
     BwIDAQAB
     -----END PUBLIC KEY-----
  - path: /etc/cvmfs/keys/eessi-hpc.org/pilot.eessi-hpc.org.pub
    key: |
     -----BEGIN PUBLIC KEY-----
     MIIBIjANBgkqhkiG9w0BAQEFAAOCAQ8AMIIBCgKCAQEAommtaoqQ36Rb/cFnqUWg
     8FoYCOjJWVBMQ4sVZ87oFRWehOUbcfy/ah85D9055HQws7i/hLNGJJAa7Es3E2o8
     v8LtSlRdfR1A7b7LA6p3213HHz6dNU6I1riwtE2OP7/w4Q3+Agj1iRtW535GwzGo
     4ZbewL8T1kbyaEm4HyefoitHXJthoPyTlYAhvAegIil1VJPhJZW+q/NWxnsd9QGJ
     uAtbSICQg6mBJI50KiCBYmKHOAjH2W8qEnLWc7JoPoNvAHuMx1ya6YerBM5T9Esm
     HJN0HHOVdRIwNjjPkV2jIqhJoI85no89v8/V45SFPVo+A7N0Cj4QdQrQTezpnlby
     FQIDAQAB
     -----END PUBLIC KEY-----
  # The following (duplicate) key can be removed after this PR has been merged:
  # https://github.com/galaxyproject/ansible-cvmfs/pull/32
  - path: /etc/cvmfs/keys/eessi-hpc.org/data.eessi-hpc.org.pub
    key: |
     -----BEGIN PUBLIC KEY-----
     MIIBIjANBgkqhkiG9w0BAQEFAAOCAQ8AMIIBCgKCAQEAommtaoqQ36Rb/cFnqUWg
     8FoYCOjJWVBMQ4sVZ87oFRWehOUbcfy/ah85D9055HQws7i/hLNGJJAa7Es3E2o8
     v8LtSlRdfR1A7b7LA6p3213HHz6dNU6I1riwtE2OP7/w4Q3+Agj1iRtW535GwzGo
     4ZbewL8T1kbyaEm4HyefoitHXJthoPyTlYAhvAegIil1VJPhJZW+q/NWxnsd9QGJ
     uAtbSICQg6mBJI50KiCBYmKHOAjH2W8qEnLWc7JoPoNvAHuMx1ya6YerBM5T9Esm
     HJN0HHOVdRIwNjjPkV2jIqhJoI85no89v8/V45SFPVo+A7N0Cj4QdQrQTezpnlby
     FQIDAQAB
     -----END PUBLIC KEY-----
  - path: /etc/cvmfs/keys/eessi-hpc.org/ci.eessi-hpc.org.pub
    key: |
     -----BEGIN PUBLIC KEY-----
     MIIBIjANBgkqhkiG9w0BAQEFAAOCAQ8AMIIBCgKCAQEAommtaoqQ36Rb/cFnqUWg
     8FoYCOjJWVBMQ4sVZ87oFRWehOUbcfy/ah85D9055HQws7i/hLNGJJAa7Es3E2o8
     v8LtSlRdfR1A7b7LA6p3213HHz6dNU6I1riwtE2OP7/w4Q3+Agj1iRtW535GwzGo
     4ZbewL8T1kbyaEm4HyefoitHXJthoPyTlYAhvAegIil1VJPhJZW+q/NWxnsd9QGJ
     uAtbSICQg6mBJI50KiCBYmKHOAjH2W8qEnLWc7JoPoNvAHuMx1ya6YerBM5T9Esm
     HJN0HHOVdRIwNjjPkV2jIqhJoI85no89v8/V45SFPVo+A7N0Cj4QdQrQTezpnlby
     FQIDAQAB
     -----END PUBLIC KEY-----

# URLs for all the Stratum 1 servers.
eessi_cvmfs_server_urls:
  - domain: eessi-hpc.org
    use_geoapi: true
    urls:
      - "http://rug-nl.stratum1.cvmfs.eessi-infra.org/cvmfs/@fqrn@"
      - "http://bgo-no.stratum1.cvmfs.eessi-infra.org/cvmfs/@fqrn@"
      - "http://azure-us-east1.stratum1.cvmfs.eessi-infra.org/cvmfs/@fqrn@"
      - "http://aws-eu-west1.stratum1.cvmfs.eessi-infra.org/cvmfs/@fqrn@"

# Configuration of all the repositories.
eessi_cvmfs_repositories:
  - repository: pilot.eessi-hpc.org
    stratum0: rug-nl.stratum0.cvmfs.eessi-infra.org
    owner: "{{ cvmfs_repo_owner | default('root') }}"
    key_dir: /etc/cvmfs/keys/eessi-hpc.org
    server_options:
      - CVMFS_AUTO_GC=false
      - CVMFS_AUTO_TAG_TIMESPAN="30 days ago"
      - CVMFS_GARBAGE_COLLECTION=true
    client_options: []
<<<<<<< HEAD
    use_for_ci: no
  - repository: data.eessi-hpc.org
    stratum0: rug-nl.stratum0.cvmfs.eessi-infra.org
    owner: "{{ cvmfs_repo_owner | default('root') }}"
    key_dir: /etc/cvmfs/keys/eessi-hpc.org
    server_options:
      - CVMFS_AUTO_GC=false
      - CVMFS_AUTO_TAG_TIMESPAN="30 days ago"
      - CVMFS_GARBAGE_COLLECTION=true
    client_options: []
    use_for_ci: no
=======
    use_for_ci: false
>>>>>>> bef3c8ee
  - repository: ci.eessi-hpc.org
    stratum0: rug-nl.stratum0.cvmfs.eessi-infra.org
    owner: "{{ cvmfs_repo_owner | default('root') }}"
    key_dir: /etc/cvmfs/keys/eessi-hpc.org
    server_options:
      - CVMFS_AUTO_GC=false
      - CVMFS_GARBAGE_COLLECTION=true
    client_options: []
    use_for_ci: true

# Override all the Galaxy defaults by our EESSI defaults.
# This is required, beucase the galaxy_* variables are used inside the Ansible tasks.
galaxy_cvmfs_config_repo: "{{ eessi_cvmfs_config_repo }}"
galaxy_cvmfs_keys: "{{ eessi_cvmfs_keys }}"
galaxy_cvmfs_server_urls: "{{ eessi_cvmfs_server_urls }}"
galaxy_cvmfs_repositories: "{{ eessi_cvmfs_repositories }}"
galaxy_cvmfs_repos_enabled: "{{ eessi_cvmfs_repos_enabled }}"<|MERGE_RESOLUTION|>--- conflicted
+++ resolved
@@ -86,8 +86,7 @@
       - CVMFS_AUTO_TAG_TIMESPAN="30 days ago"
       - CVMFS_GARBAGE_COLLECTION=true
     client_options: []
-<<<<<<< HEAD
-    use_for_ci: no
+    use_for_ci: false
   - repository: data.eessi-hpc.org
     stratum0: rug-nl.stratum0.cvmfs.eessi-infra.org
     owner: "{{ cvmfs_repo_owner | default('root') }}"
@@ -97,10 +96,7 @@
       - CVMFS_AUTO_TAG_TIMESPAN="30 days ago"
       - CVMFS_GARBAGE_COLLECTION=true
     client_options: []
-    use_for_ci: no
-=======
     use_for_ci: false
->>>>>>> bef3c8ee
   - repository: ci.eessi-hpc.org
     stratum0: rug-nl.stratum0.cvmfs.eessi-infra.org
     owner: "{{ cvmfs_repo_owner | default('root') }}"
